--- conflicted
+++ resolved
@@ -7,30 +7,19 @@
 use ark_std::{One, Zero};
 
 use crate::circuit::R1cs;
-<<<<<<< HEAD
-use crate::entryproduct::time_prover::{accumulated_product, monic, right_rotation};
-use crate::entryproduct::EntryProduct;
-=======
->>>>>>> 24003483
 use crate::kzg::CommitterKey;
 use crate::misc::{
     evaluate_le, hadamard, ip, joint_matrices, linear_combination, powers, powers2,
     product_matrix_vector, sum_matrices, tensor,
 };
-<<<<<<< HEAD
-use crate::plookup::time_prover::{lookup, plookup};
-use crate::sumcheck::Prover;
-use crate::sumcheck::{proof::Sumcheck, time_prover::TimeProver, time_prover::Witness};
-use crate::tensorcheck::TensorcheckProof;
-=======
-use crate::subprotocols::entryproduct::time_prover::accumulated_product;
+
+use crate::subprotocols::entryproduct::time_prover::{accumulated_product, monic, right_rotation};
 use crate::subprotocols::entryproduct::EntryProduct;
 use crate::subprotocols::plookup::time_prover::{lookup, plookup};
 use crate::subprotocols::sumcheck::{
     proof::Sumcheck, time_prover::TimeProver, time_prover::Witness,
 };
 use crate::subprotocols::tensorcheck::TensorcheckProof;
->>>>>>> 24003483
 use crate::transcript::GeminiTranscript;
 
 use crate::PROTOCOL_NAME;
@@ -227,13 +216,8 @@
             .for_each(|e| transcript.append_scalar(b"ralpha_star_acc_mu", e));
         transcript.append_evaluation_proof(b"ralpha_star_mu_proof", &ralpha_star_acc_mu_proof);
 
-<<<<<<< HEAD
-        let mut provers: Vec<Box<dyn Prover<E::Fr>>> = Vec::new();
+        let mut provers = Vec::new();
         provers.extend(entry_products.provers);
-=======
-        let mut provers = Vec::new();
-        provers.append(&mut entry_products.provers);
->>>>>>> 24003483
 
         provers.push(Box::new(TimeProver::new(Witness::new(
             &hadamard(&ralpha_star, &second_challenges_head),
@@ -287,7 +271,6 @@
 
         let twist_powers2 = powers2(entry_products.chal, third_proof.challenges.len());
 
-<<<<<<< HEAD
         let shift_monic_lookup_vec = lookup_vec
             .iter()
             .map(|v| right_rotation(&(monic(&v))))
@@ -295,10 +278,6 @@
         let mut third_proof_vec = Vec::new();
 
         third_proof_vec.extend(&shift_monic_lookup_vec);
-=======
-        let mut third_proof_vec = Vec::new();
-        third_proof_vec.extend(&lookup_vec);
->>>>>>> 24003483
         third_proof_vec.extend(&[&val_a, &val_b, &val_c, &alpha_star]);
 
         // third_proof.challenges might be longer than second_proof.challenges because of
