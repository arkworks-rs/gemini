use super::Proof;
use crate::circuit::{
    generate_relation, matrix_into_colmaj, matrix_into_rowmaj, random_circuit, Circuit, R1csStream,
};
use crate::iterable::dummy::Mat;
use crate::iterable::Reversed;

use crate::kzg::{CommitterKey, CommitterKeyStream};
use crate::misc::{joint_matrices, product_matrix_vector, sum_matrices};
use ark_bls12_381::{Bls12_381, Fr};
use ark_std::test_rng;

#[test]
fn test_consistency() {
    let rng = &mut test_rng();
    let num_constraints = 128;
    let num_variables = 128;
    let circuit: Circuit<Fr> = random_circuit(rng, num_constraints, num_variables);
    let r1cs = generate_relation(circuit);

    let z_a = product_matrix_vector(&r1cs.a, &r1cs.z);
    let z_b = product_matrix_vector(&r1cs.b, &r1cs.z);
    let z_c = product_matrix_vector(&r1cs.c, &r1cs.z);

    let rows = 128;
    let a_colmaj = matrix_into_colmaj(&r1cs.a, rows);
    let b_colmaj = matrix_into_colmaj(&r1cs.b, rows);
    let c_colmaj = matrix_into_colmaj(&r1cs.c, rows);
    let a_rowmaj = matrix_into_rowmaj(&r1cs.a);
    let b_rowmaj = matrix_into_rowmaj(&r1cs.b);
    let c_rowmaj = matrix_into_rowmaj(&r1cs.c);

    let r1cs_stream = R1csStream {
        z: Reversed::new(r1cs.z.as_slice()),
        a_colmaj: Mat(a_colmaj.as_slice(), rows),
        b_colmaj: Mat(b_colmaj.as_slice(), rows),
        c_colmaj: Mat(c_colmaj.as_slice(), rows),
        a_rowmaj: Mat(a_rowmaj.as_slice(), rows),
        b_rowmaj: Mat(b_rowmaj.as_slice(), rows),
        c_rowmaj: Mat(c_rowmaj.as_slice(), rows),
        witness: Reversed::new(r1cs.w.as_slice()),
        z_a: Reversed::new(z_a.as_slice()),
        z_b: Reversed::new(z_b.as_slice()),
        z_c: Reversed::new(z_c.as_slice()),
        nonzero: num_constraints,
        joint_len: 384,
    };

    let ck = CommitterKey::<Bls12_381>::new(num_constraints * 100 + num_variables, 3, rng);
    let ck_stream = CommitterKeyStream::from(&ck);

    let time_proof = Proof::new_time(&r1cs, &ck);
    let elastic_proof = Proof::new_elastic(&r1cs_stream, &ck_stream);

    assert_eq!(
        elastic_proof.witness_commitment,
        time_proof.witness_commitment
    );
    assert_eq!(
        elastic_proof.z_star_commitment,
        time_proof.z_star_commitment
    );

    assert_eq!(
        elastic_proof.r_star_commitments[0],
        time_proof.r_star_commitments[0]
    );

    assert_eq!(
        elastic_proof.r_star_commitments[1],
        time_proof.r_star_commitments[1]
    );
    assert_eq!(
        elastic_proof.r_star_commitments[2],
        time_proof.r_star_commitments[2]
    );
    assert_eq!(
        elastic_proof.second_sumcheck_msgs,
        time_proof.second_sumcheck_msgs
    );

    assert_eq!(elastic_proof.set_r_ep, time_proof.set_r_ep);
    assert_eq!(elastic_proof.subset_r_ep, time_proof.subset_r_ep);
    assert_eq!(
        elastic_proof.sorted_r_commitment,
        time_proof.sorted_r_commitment
    );
    assert_eq!(elastic_proof.ep_msgs, time_proof.ep_msgs);
    assert_eq!(
        elastic_proof.ralpha_star_acc_mu_proof,
        time_proof.ralpha_star_acc_mu_proof
    );
    assert_eq!(
        elastic_proof.third_sumcheck_msgs,
        time_proof.third_sumcheck_msgs
    );

<<<<<<< HEAD
    assert_eq!(
        elastic_proof
            .tensor_check_proof
            .base_polynomials_evaluations,
        time_proof.tensor_check_proof.base_polynomials_evaluations
    );
}

#[test]
fn test_psnark_correctness() {
    let rng = &mut test_rng();
    let num_constraints = 55;
    let num_variables = 45;

    let circuit = random_circuit(rng, num_constraints, num_variables);
    let r1cs = generate_relation(circuit);

    let joint_matrix = sum_matrices(&r1cs.a, &r1cs.b, &r1cs.c, num_variables);
    let (row, col, _row_index, _col_index, val_a, val_b, val_c) = joint_matrices(
        &joint_matrix,
        num_constraints,
        num_variables,
        &r1cs.a,
        &r1cs.b,
        &r1cs.c,
    );

    let num_non_zero = row.len();

    let ck = CommitterKey::<Bls12_381>::new(num_non_zero + num_variables + num_constraints, 5, rng);
    let vk = (&ck).into();

    let index_comms = ck.batch_commit(&vec![row, col, val_a, val_b, val_c]);

    let time_proof = Proof::new_time(&r1cs, &ck);
    assert!(time_proof
        .verify(&r1cs, &vk, &index_comms, num_non_zero)
        .is_ok())
=======
//     assert_eq!(
//         elastic_proof.tensorcheck_proof.base_polynomials_evaluations,
//         time_proof.tensorcheck_proof.base_polynomials_evaluations
//     );
>>>>>>> 24003483
}<|MERGE_RESOLUTION|>--- conflicted
+++ resolved
@@ -95,13 +95,10 @@
         time_proof.third_sumcheck_msgs
     );
 
-<<<<<<< HEAD
-    assert_eq!(
-        elastic_proof
-            .tensor_check_proof
-            .base_polynomials_evaluations,
-        time_proof.tensor_check_proof.base_polynomials_evaluations
-    );
+    //     assert_eq!(
+    //         elastic_proof.tensorcheck_proof.base_polynomials_evaluations,
+    //         time_proof.tensorcheck_proof.base_polynomials_evaluations
+    //     );
 }
 
 #[test]
@@ -134,10 +131,4 @@
     assert!(time_proof
         .verify(&r1cs, &vk, &index_comms, num_non_zero)
         .is_ok())
-=======
-//     assert_eq!(
-//         elastic_proof.tensorcheck_proof.base_polynomials_evaluations,
-//         time_proof.tensorcheck_proof.base_polynomials_evaluations
-//     );
->>>>>>> 24003483
 }